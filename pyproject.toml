--- conflicted
+++ resolved
@@ -29,35 +29,6 @@
 license = { text = "Apache 2.0 License" }
 
 dependencies = [
-<<<<<<< HEAD
-    "accelerate>=0.21.0",
-    "peft>=0.4.0",
-    "bitsandbytes>=0.40.2",
-    "transformers>=4.31.0",
-    "trl>=0.4.7",
-    "xformers",
-    "torch>=2.0.1",
-    "scipy",
-    "tiktoken",
-    "tqdm",
-    "python-dotenv",
-    "openai==0.27.8",
-    "backoff",
-    "uncertainty-calibration",
-    "jiwer",
-    "underthesea",
-    "sentencepiece",
-    "bert-score",
-    "summ-eval",
-    "rouge-score",
-    "hLepor",
-    "nptyping",
-    "ranx",
-    "evaluate",
-    "scikit-learn",
-    "python-Levenshtein",
-    "maturin"
-=======
   "accelerate>=0.30.1",
   "peft>=0.11.1",
   "bitsandbytes>=0.40.2",
@@ -91,7 +62,6 @@
   "pytorch-pretrained-bert>=0.6.2",
   "summ-eval>=0.122",
   "google-generativeai>=0.3.2"
->>>>>>> 5f1c6b4e
 ]
 
 [project.urls]
