--- conflicted
+++ resolved
@@ -37,11 +37,7 @@
   "transformers>=4.31.0",
   "ranx",
   "trl>=0.9.4",
-<<<<<<< HEAD
   "xformers>=0.0.27", 
-=======
-  "xformers>=0.0.12", 
->>>>>>> ca494619
   "scipy>=1.10.0", 
   "tiktoken",
   "tqdm>=4.65.0",
