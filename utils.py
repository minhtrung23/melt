import json
import random

import numpy as np
import pandas as pd
import torch


def unique(lst):
    # insert the list to the set
    list_set = set(lst)
    # convert the set to the list
    unique_list = list(list_set)
    random.shuffle(unique_list)
    return unique_list


def set_seed(seed):
    random.seed(seed)
    # torch.backends.cudnn.deterministic=True
    # torch.backends.cudnn.benchmark = False
    np.random.seed(seed)
    torch.manual_seed(seed)
    torch.cuda.manual_seed_all(seed)
    torch.cuda.manual_seed_all(seed)


def column(matrix, i):
    return [row[i] for row in matrix]


def read_json(name, batch_size):
    with open(name, "r", encoding="utf-8") as json_file:
        data = json.load(json_file)
    current_batch_idx = len(data['references'])//batch_size
    # if 'fewshot' in data:
    #     fewshot = data['fewshot']
    # else:
    #     fewshot = None
    # try:
    #     del data['fewshot']
    # except:
    #     pass
    # df = pd.DataFrame(data)
    return data, current_batch_idx
<<<<<<< HEAD
=======

>>>>>>> 2458af74

def save_to_json(data, name):
    jsonString = json.dumps(data, indent=4, ensure_ascii=False)
    jsonFile = open(name, "w", encoding="utf-8")
    jsonFile.write(jsonString)
    jsonFile.close()


def save_to_csv(data, name):
    df = pd.DataFrame(data)
    df.to_csv(name, index=False)<|MERGE_RESOLUTION|>--- conflicted
+++ resolved
@@ -42,19 +42,4 @@
     # except:
     #     pass
     # df = pd.DataFrame(data)
-    return data, current_batch_idx
-<<<<<<< HEAD
-=======
-
->>>>>>> 2458af74
-
-def save_to_json(data, name):
-    jsonString = json.dumps(data, indent=4, ensure_ascii=False)
-    jsonFile = open(name, "w", encoding="utf-8")
-    jsonFile.write(jsonString)
-    jsonFile.close()
-
-
-def save_to_csv(data, name):
-    df = pd.DataFrame(data)
-    df.to_csv(name, index=False)+    return data, current_batch_idx