--- conflicted
+++ resolved
@@ -24,22 +24,4 @@
     load_dotenv()
     parser = HfArgumentParser(ScriptArguments)
     args = parser.parse_args_into_dataclasses()[0]
-<<<<<<< HEAD
-    if args.mode == "generation":
-        generation(args)
-    elif args.mode == "evaluation":
-        mean_estimation(args)
-        std_estimation(args)
-        to_sheet(args)
-        to_sheet_std(args)
-    elif args.mode == "end2end":
-        generation(args)
-        mean_estimation(args)
-        std_estimation(args)
-        to_sheet(args)
-        to_sheet_std(args)
-    else:
-        print("ERROR: No such mode '{}'".format(args.mode))
-=======
-    generation(args)
->>>>>>> 5f1c6b4e
+    generation(args)