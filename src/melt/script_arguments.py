--- conflicted
+++ resolved
@@ -1,73 +1,11 @@
-"""
-This module defines the `ScriptArguments` class used for configuring script parameters.
-
-The `ScriptArguments` class utilizes Python's `dataclass` to provide a 
-structured way to handle various configuration settings 
-needed for running the script. The fields within this 
-class include parameters for model and dataset configuration, 
-precision and quantization settings, output directories, and inference parameters.
-
-Class:
-    ScriptArguments: A data class that encapsulates various 
-    configuration parameters for the script.
-
-
-Attributes:
-    model_name (str): The model name to train or use, typically from the Hugging Face hub.
-    dataset_name (str): The dataset name to use for training or evaluation.
-    use_4bit (Optional[bool]): Whether to use 4-bit precision for model loading.
-    bnb_4bit_compute_dtype (Optional[str]): Data type for 4-bit model computation.
-    bnb_4bit_quant_type (Optional[str]): Quantization type (e.g., fp4 or nf4).
-    use_nested_quant (Optional[bool]): Whether to use nested quantization.
-    cpu_offload_gb (int): Amount of memory to offload to CPU.
-    lang (str): Language of the dataset (e.g., vi, ind, kr).
-    dataset_dir (str): Directory for loading datasets.
-    config_dir (str): Directory for configuration files.
-    output_dir (str): Directory for saving model predictions and checkpoints.
-    output_eval_dir (str): Directory for saving evaluation metrics.
-    per_device_eval_batch_size (Optional[int]): Batch size per GPU for evaluation.
-    dtype (str): Data type for model loading.
-    ms_hub_token (Optional[str]): Token for Microsoft Hub.
-    hf_hub_token (Optional[str]): Token for Hugging Face Hub.
-    smoke_test (Optional[bool]): Whether to run a smoke test on a small dataset.
-    fewshot_prompting (Optional[bool]): Whether to enable few-shot prompting.
-    num_fs (Optional[int]): Number of samples for few-shot learning.
-    seed (Optional[int]): Random seed for reproducibility.
-    continue_infer (Optional[bool]): Whether to continue a previous inference process.
-    wtype (str): Type of wrapper to use (e.g., hf, tgi, azuregpt, gemini).
-    ptemplate (Optional[str]): Prompting template to use (e.g., llama-2, mistral).
-    device (str): CUDA device to use.
-    n_bootstrap (int): Number of bootstrap samples.
-    p_bootstrap (float): Probability for bootstrap sampling.
-    bs (int): Bias metric.
-
-This class serves as a configuration container to manage and pass 
-parameters throughout the script efficiently.
-"""
-
+"script"
 from dataclasses import dataclass, field
-<<<<<<< HEAD
-from typing import Optional, Literal
-
-=======
-from typing import Optional
-from typing import Dict
->>>>>>> 118c1a61
+from typing import Optional, Dict, Union
 
 @dataclass
 class ModelConfig:
     """
     Configuration class for model settings.
-
-    Attributes:
-        model_name (str): The name of the model to train from the Hugging Face hub.
-        dataset_name (str): The instruction dataset to use.
-        lang (str): Language of the dataset (e.g., vi, ind, kr, ...).
-        dataset_dir (str): Default directory for loading datasets.
-        config_dir (str): Directory containing LLM template, 
-        prompt template, and generation configuration.
-        output_dir (str): Directory for storing model predictions and checkpoints.
-        output_eval_dir (str): Directory for saving metric scores.
     """
     model_name: str = field(
         default="meta-llama/Llama-2-7b-chat-hf",
@@ -104,22 +42,7 @@
 class BitsAndBytesConfig:
     """
     Configuration class for bits and bytes parameters.
-
-    This class contains settings related to the precision and quantization of 
-    base models, including activation of 4-bit precision, compute data type,
-    quantization type, nested quantization, and CPU offloading settings.
-
-    Attributes:
-        use_4bit (Optional[bool]): Whether to activate 4-bit precision base model loading.
-        bnb_4bit_compute_dtype (Optional[str]): Compute data 
-        type for 4-bit base models (e.g., 'bfloat16').
-        bnb_4bit_quant_type (Optional[str]): Quantization type 
-        used for 4-bit models (e.g., 'fp4' or 'nf4').
-        use_nested_quant (Optional[bool]): Whether to activate 
-        nested quantization for 4-bit base models.
-        cpu_offload_gb (int): Amount of memory to offload to CPU, in gigabytes.
     """
-
     use_4bit: Optional[bool] = field(
         default=False,
         metadata={"help": "Activate 4-bit precision base model loading"}
@@ -128,20 +51,8 @@
         default="bfloat16",
         metadata={"help": "Compute dtype for 4-bit base models"}
     )
-<<<<<<< HEAD
-    prompt_type: Literal["normal", "weaker", "medium"] = field(
-        default="normal",
-        metadata={"help": "Prompting type: normal, weaker, medium"},
-    )
-    category: Literal["zero-shot", "few-shot", "robustness-aware", "fairness-aware", "chain-of-thought", "randomized-choice"] = field(
-        default="zero-shot",
-    )
-    num_fs: Optional[int] = field(
-        default=5, metadata={"help": "Number of samples for few-shot learning"}
-=======
     bnb_4bit_quant_type: Optional[str] = field(
         default="nf4", metadata={"help": "Quantization type (fp4 or nf4)"}
->>>>>>> 118c1a61
     )
     use_nested_quant: Optional[bool] = field(
         default=False,
@@ -157,15 +68,6 @@
 class InferenceConfig:
     """
     Configuration class for inference settings.
-
-    Attributes:
-        tokens (Dict[str, Optional[str]]): Configuration for tokens 
-        including Microsoft Hub and Hugging Face Hub tokens.
-        settings (Dict[str, Optional]): Inference settings including 
-        smoke test, few-shot prompting, number of few-shot samples, 
-        random seed, and whether to continue previous inference.
-        wrapper (Dict[str, str]): Wrapper configuration 
-        including the type of wrapper and prompting template.
     """
     tokens: Dict[str, Optional[str]] = field(
         default_factory=lambda: {
@@ -174,7 +76,7 @@
         },
         metadata={"help": "Token configuration"}
     )
-    settings: Dict[str, Optional] = field(
+    settings: Dict[str, Union[bool, int]] = field(
         default_factory=lambda: {
             "smoke_test": False,
             "fewshot_prompting": False,
@@ -192,22 +94,9 @@
         metadata={"help": "Wrapper configuration"}
     )
 
-def default_general_config():
+def default_general_config() -> Dict[str, Union[int, str]]:
     """
     Returns a dictionary with default configuration values for general settings.
-
-    This function provides default values for various configuration parameters
-    related to general settings, such as batch size, data type, device, and
-    other metrics.
-
-    Returns:
-        dict: A dictionary containing default values for:
-            - per_device_eval_batch_size: The batch size per GPU for evaluation.
-            - dtype: The data type for model loading.
-            - device: The CUDA device to be used.
-            - n_bootstrap: The number of bootstrap iterations.
-            - p_bootstrap: The probability for bootstrap sampling.
-            - bs: Bias metric.
     """
     return {
         "per_device_eval_batch_size": 1,
@@ -222,15 +111,45 @@
 class ScriptArguments:
     """
     Configuration class for script arguments.
-
-    Attributes:
-        model_config (ModelConfig): Configuration for model settings.
-        bits_and_bytes (BitsAndBytesConfig): Configuration for bits and bytes parameters.
-        inference_config (InferenceConfig): Configuration for inference settings.
-        general_config (Dict[str, Optional]): General configuration settings including
-            batch size, data type, device, and other metrics.
     """
     model_config: ModelConfig = field(default_factory=ModelConfig)
     bits_and_bytes: BitsAndBytesConfig = field(default_factory=BitsAndBytesConfig)
     inference_config: InferenceConfig = field(default_factory=InferenceConfig)
-    general_config: Dict[str, Optional] = field(default_factory=default_general_config)+    general_config: Dict[str, Union[int, str, float]] = field(
+        default_factory=default_general_config
+    )
+
+    @property
+    def seed(self) -> int:
+        "seed"
+        return self.inference_config.settings['seed']
+
+    @seed.setter
+    def seed(self, value: int):
+        "seed"
+        self.inference_config.settings['seed'] = value
+
+    # Add methods to access nested attributes if needed
+    @property
+    def dataset_name(self) -> str:
+        "dataset"
+        return self.model_config.dataset_name
+
+    @property
+    def lang(self) -> str:
+        "lang"
+        return self.model_config.lang
+
+    # You can add similar properties for other nested attributes if needed
+    @property
+    def dataset_dir(self) -> str:
+        "dataset"
+        return self.model_config.dataset_dir
+    @property
+    def output_eval_dir(self) -> str:
+        "output"
+        return self.model_config.output_eval_dir
+    @property
+    def config_dir(self) -> str:
+        "config"
+        return self.model_config.config_dir