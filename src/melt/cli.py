--- conflicted
+++ resolved
@@ -1,4 +1,3 @@
-<<<<<<< HEAD
 """
 This script initializes and runs the text generation pipeline using spaCy, 
 transformers, and dotenv. It also handles downloading the spaCy 'en_core_web_sm' 
@@ -60,37 +59,6 @@
     Returns:
         None
     """
-=======
-import spacy
-from spacy.cli import download
-from transformers import HfArgumentParser
-from dotenv import load_dotenv
-
-from script_arguments import ScriptArguments  # Ensure this module is in the correct path
-from generation import generation  # Ensure this module is in the correct path
-
-def ensure_spacy_model(model_name="en_core_web_sm"):
-    """
-    Ensure the spaCy model is available. Download it if not present.
-    """
-    try:
-        spacy.load(model_name)
-        print(f"spaCy model '{model_name}' is already installed.")
-    except OSError:
-        print(f"spaCy model '{model_name}' not found. Downloading...")
-        download(model_name)
-        print(f"spaCy model '{model_name}' has been downloaded and installed.")
-
-def main():
-    """
-    Main function to:
-    1. Load environment variables from a .env file.
-    2. Ensure the spaCy model is available.
-    3. Parse command-line arguments.
-    4. Execute the generation function with the parsed arguments.
-    """
-    # Load environment variables
->>>>>>> a7d63325
     load_dotenv()
 
     # Ensure spaCy model is available
