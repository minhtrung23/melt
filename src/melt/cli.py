<<<<<<< HEAD
import spacy
from spacy.cli import download
from transformers import HfArgumentParser
from dotenv import load_dotenv

from script_arguments import ScriptArguments  # Ensure this module is in the correct path
from generation import generation  # Ensure this module is in the correct path

def ensure_spacy_model(model_name="en_core_web_sm"):
    """
    Ensure the spaCy model is available. Download it if not present.
    """
    try:
        spacy.load(model_name)
        print(f"spaCy model '{model_name}' is already installed.")
    except OSError:
        print(f"spaCy model '{model_name}' not found. Downloading...")
        download(model_name)
        print(f"spaCy model '{model_name}' has been downloaded and installed.")

def main():
    """
    Main function to:
    1. Load environment variables from a .env file.
    2. Ensure the spaCy model is available.
    3. Parse command-line arguments.
    4. Execute the generation function with the parsed arguments.
    """
    # Load environment variables
=======
"""
This script initializes and runs the text generation pipeline using spaCy, 
transformers, and dotenv. It also handles downloading the spaCy 'en_core_web_sm' 
model if it is not already present.

The main function is responsible for:
1. Loading environment variables.
2. Parsing script arguments.
3. Running the generation process with the parsed arguments.
"""
try:
    import spacy
except ImportError as e:
    print(f"Failed to import 'spacy': {e}")

try:
    spacy.load("en_core_web_sm")
except OSError:
    print(
        "Downloading the spacy en_core_web_sm model\n"
        "(don't worry, this will only happen once)"
    )
    try:
        from spacy.cli import download
        download("en_core_web_sm")

    except ImportError as e:
        print(f"Failed to import 'spacy.cli': {e}")
try:
    from transformers import HfArgumentParser
except ImportError as e:
    print(f"Failed to import 'transformers': {e}")

try:
    from dotenv import load_dotenv
except ImportError as e:
    print(f"Failed to import 'dotenv': {e}")

try:
    from .script_arguments import ScriptArguments
except ImportError as e:
    print(f"Failed to import 'ScriptArguments' from 'script_arguments': {e}")
try:
    from .generation import generation
except ImportError as e:
    print(f"Failed to import 'generation' from 'generation': {e}")

def main():
    """
    The main function that initializes the environment, parses script arguments,
    and triggers the text generation process.

    This function performs the following steps:
    1. Loads environment variables using `load_dotenv()`.
    2. Creates an argument parser for `ScriptArguments` using `HfArgumentParser`.
    3. Parses the arguments into data classes.
    4. Calls the `generation` function with the parsed arguments to perform the text generation.

    Returns:
        None
    """
>>>>>>> 118c1a61
    load_dotenv()

    # Ensure spaCy model is available
    ensure_spacy_model()

    # Parse command-line arguments
    parser = HfArgumentParser(ScriptArguments)
    args = parser.parse_args_into_dataclasses()[0]

    # Execute the generation function with parsed arguments
    generation(args)

if __name__ == "__main__":
    main()<|MERGE_RESOLUTION|>--- conflicted
+++ resolved
@@ -1,34 +1,3 @@
-<<<<<<< HEAD
-import spacy
-from spacy.cli import download
-from transformers import HfArgumentParser
-from dotenv import load_dotenv
-
-from script_arguments import ScriptArguments  # Ensure this module is in the correct path
-from generation import generation  # Ensure this module is in the correct path
-
-def ensure_spacy_model(model_name="en_core_web_sm"):
-    """
-    Ensure the spaCy model is available. Download it if not present.
-    """
-    try:
-        spacy.load(model_name)
-        print(f"spaCy model '{model_name}' is already installed.")
-    except OSError:
-        print(f"spaCy model '{model_name}' not found. Downloading...")
-        download(model_name)
-        print(f"spaCy model '{model_name}' has been downloaded and installed.")
-
-def main():
-    """
-    Main function to:
-    1. Load environment variables from a .env file.
-    2. Ensure the spaCy model is available.
-    3. Parse command-line arguments.
-    4. Execute the generation function with the parsed arguments.
-    """
-    # Load environment variables
-=======
 """
 This script initializes and runs the text generation pipeline using spaCy, 
 transformers, and dotenv. It also handles downloading the spaCy 'en_core_web_sm' 
@@ -90,12 +59,9 @@
     Returns:
         None
     """
->>>>>>> 118c1a61
     load_dotenv()
 
     # Ensure spaCy model is available
-    ensure_spacy_model()
-
     # Parse command-line arguments
     parser = HfArgumentParser(ScriptArguments)
     args = parser.parse_args_into_dataclasses()[0]
