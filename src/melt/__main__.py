<<<<<<< HEAD
"""
This script initializes NLP models and runs the main function from the 'cli' module.

The script performs the following tasks:
1. Downloads the 'punkt' tokenizer models using nltk.
2. Loads the spaCy 'en_core_web_sm' model, downloading it if necessary.
3. Imports and executes the 'main' function from the 'cli' module.

If any module or function cannot be imported, appropriate error messages are displayed.
"""

try:
    import nltk
except ImportError as import_error:
    print(f"Error importing nltk: {import_error}")
else:
    try:
        # Attempt to download the 'punkt' tokenizer models
        nltk.download('punkt')
        print("nltk 'punkt' models downloaded successfully.")
    except ImportError:
        print(f"Error downloading nltk 'punkt' models: {ImportError}")

nltk.download('punkt')


try:
    import spacy
except ImportError as import_error:
    print(f"Error importing spacy: {import_error}")
else:
    try:
        # Attempt to load the spaCy model
        nlp = spacy.load("en_core_web_sm")
    except FileNotFoundError as e:
        print(f"Model file not found: {e}")
    except IOError as e:
        print(f"IO error occurred: {e}")
    except ValueError as e:
        print(f"Invalid model value: {e}")
    except ImportError:
        print(f"An unexpected error occurred while loading the spaCy model: {e}")
=======
import logging
import spacy
import nltk
from spacy.cli import download as spacy_download
from typing import NoReturn

# Configure logging with a descriptive name for the logger
logging.basicConfig(
    format="%(asctime)s - %(levelname)s - %(message)s",
    level=logging.INFO
)
logger = logging.getLogger("nlp_utils")

def download_nltk_resources() -> NoReturn:
    """Download the necessary NLTK resources.

    Logs success or failure messages.
    """
    try:
        with nltk.download('punkt'):
            logger.info("Successfully downloaded NLTK 'punkt' resource.")
    except Exception as error:
        logger.error("Failed to download NLTK resources: %s", error)
        raise


def load_spacy_model(model_name: str = "en_core_web_sm") -> spacy.language.Language:
    """Load and return the spaCy model, downloading it if necessary.

    Logs success or failure messages during the model loading process.

    Args:
        model_name (str): The name of the spaCy model to load.

    Returns:
        spacy.language.Language: The loaded spaCy model.
    """
    try:
        model = spacy.load(model_name)
        logger.info("Successfully loaded spaCy model: %s", model_name)
    except OSError:
        logger.warning("spaCy model '%s' not found. Downloading...", model_name)
        spacy_download(model_name)
        model = spacy.load(model_name)
        logger.info("Successfully downloaded and loaded spaCy model: %s", model_name)
    except Exception as error:
        logger.error("Failed to load spaCy model: %s", error)
        raise
    return model


def execute_cli_main() -> None:
    """Execute the 'main' function from the CLI module.

    Logs success or failure messages about the import process and execution.
    """
    try:
        from cli import main as cli_main
        logger.info("Successfully imported 'main' from 'cli' module.")
    except ImportError as import_error:
        logger.error("ImportError: %s", import_error)
        try:
            import cli
            cli_main = cli.main
            logger.info("Successfully imported 'cli' module directly.")
        except ImportError as inner_import_error:
            logger.critical("Failed to import 'cli' module: %s", inner_import_error)
            raise
    cli_main()


def main() -> None:
    """Main function to set up resources and execute the CLI.

    Ensures proper logging and execution flow.
    """
    download_nltk_resources()
    load_spacy_model()
    execute_cli_main()


if __name__ == "__main__":
    main()
>>>>>>> a7d63325
<|MERGE_RESOLUTION|>--- conflicted
+++ resolved
@@ -1,4 +1,3 @@
-<<<<<<< HEAD
 """
 This script initializes NLP models and runs the main function from the 'cli' module.
 
@@ -10,38 +9,6 @@
 If any module or function cannot be imported, appropriate error messages are displayed.
 """
 
-try:
-    import nltk
-except ImportError as import_error:
-    print(f"Error importing nltk: {import_error}")
-else:
-    try:
-        # Attempt to download the 'punkt' tokenizer models
-        nltk.download('punkt')
-        print("nltk 'punkt' models downloaded successfully.")
-    except ImportError:
-        print(f"Error downloading nltk 'punkt' models: {ImportError}")
-
-nltk.download('punkt')
-
-
-try:
-    import spacy
-except ImportError as import_error:
-    print(f"Error importing spacy: {import_error}")
-else:
-    try:
-        # Attempt to load the spaCy model
-        nlp = spacy.load("en_core_web_sm")
-    except FileNotFoundError as e:
-        print(f"Model file not found: {e}")
-    except IOError as e:
-        print(f"IO error occurred: {e}")
-    except ValueError as e:
-        print(f"Invalid model value: {e}")
-    except ImportError:
-        print(f"An unexpected error occurred while loading the spaCy model: {e}")
-=======
 import logging
 import spacy
 import nltk
@@ -124,5 +91,4 @@
 
 
 if __name__ == "__main__":
-    main()
->>>>>>> a7d63325
+    main()