--- conflicted
+++ resolved
@@ -19,7 +19,6 @@
         self.smoke_test = True
 
     def run_melt_command(self, dataset_name):
-<<<<<<< HEAD
         """
         Run the melt command with given dataset name and verify it executes successfully.
 
@@ -47,30 +46,6 @@
             self.fail(f"Command failed for dataset '{dataset_name}' with exit code {result.returncode}\n"
                       f"stdout: {result.stdout}\n"
                       f"stderr: {result.stderr}")
-=======
-        result = subprocess.run(
-            [
-                "melt",
-                "--wtype",
-                self.wrapper_type,
-                "--model_name",
-                self.model_name,
-                "--dataset_name",
-                dataset_name,
-                "--ptemplate",
-                self.ptemplate,
-                "--lang",
-                self.lang,
-                "--seed",
-                str(self.seed),
-                "--smoke_test",
-                str(self.smoke_test),
-            ],
-            capture_output=True,
-            text=True,
-        )
-        self.assertEqual(result.returncode, 0)
->>>>>>> cdb6ae01
 
     def test_sentiment_analysis(self):
         """Test sentiment analysis task."""
@@ -81,14 +56,8 @@
         self.run_melt_command("UIT-VSMEC")
 
     def test_toxic_detection(self):
-<<<<<<< HEAD
         """Test toxic detection task."""
         self.run_melt_command("ViHSD")
-=======
-        # Test toxic detection task
-        dataset_name = "ViHSD"
-        self.run_melt_command(dataset_name)
->>>>>>> cdb6ae01
 
     def test_reasoning(self):
         """Test reasoning task."""
@@ -122,9 +91,5 @@
         """Test information retrieval task."""
         self.run_melt_command("mmarco")
 
-<<<<<<< HEAD
-=======
-
->>>>>>> cdb6ae01
 if __name__ == "__main__":
     unittest.main()