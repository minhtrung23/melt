--- conflicted
+++ resolved
@@ -4,9 +4,6 @@
 from tqdm import tqdm
 from generation_config import GenerationConfig
 import ast
-
-import random
-random.seed(123)
 
 
 class InferPipeline:
@@ -171,32 +168,14 @@
         original_few_shot = ""
         selected_sample = []
         if self.few_shot_flag:
-<<<<<<< HEAD
-            format_original_fewshot = lambda rec: f"""Câu hỏi: {rec[ds_wrapper.question]}\nCâu trả lời:[/INST] {rec[ds_wrapper.answer]} </s><s>[INST]\n"""
-            
+            def format_original_fewshot(
+                rec): return f"""Câu hỏi: {rec[ds_wrapper.question]}\nCâu trả lời:[/INST] {rec[ds_wrapper.answer]} </s><s>[INST]\n"""
             selected_sample_idx = list(random.sample(range(len(ds_wrapper.dataset_training)), 5))
             selected_sample = [ds_wrapper.dataset_training[s] for s in selected_sample_idx]
-            # ds_wrapper.dataset_training = ds_wrapper.dataset_training.select(
-            #     [
-            #         i for i in range(len(ds_wrapper.dataset_training)) 
-            #         if i not in selected_sample_idx
-            #     ]
-            # )
-
-            original_few_shot = ''.join(list(map(format_original_fewshot, selected_sample)))
-       
-        
-        
-=======
-            def format_original_fewshot(
-                rec): return f"""Câu hỏi: {rec[ds_wrapper.question]}\nCâu trả lời:[/INST] {rec[ds_wrapper.answer]} </s><s>[INST]\n"""
-            selected_sample = list(random.sample(
-                list(ds_wrapper.dataset_training), 5))
 
             original_few_shot = ''.join(
                 list(map(format_original_fewshot, selected_sample)))
 
->>>>>>> 6e6cd4f3
         for batch in tqdm(ds_loader):
             if idx < start_idx:
                 idx += 1
@@ -222,7 +201,6 @@
             if idx % 100 == 0:
                 print(f"Saving results of {idx} batches")
                 generations = {
-<<<<<<< HEAD
                                "predictions": predictions,
                                "references": references,
                                "generation_probs": generation_probs,
@@ -238,21 +216,6 @@
                         "calibration_probs": calib_probs,
                         "fewshot": selected_sample
                         }
-=======
-                    "predictions": predictions,
-                    "references": references,
-                    "generation_probs": generation_probs,
-                    "calibration_probs": calib_probs
-                }
-                saving_fn(generations)
-
-        generations = {
-            "predictions": predictions,
-            "references": references,
-            "generation_probs": generation_probs,
-            "calibration_probs": calib_probs
-        }
->>>>>>> 6e6cd4f3
         saving_fn(generations)
 
     def __summarization(self, ds_wrapper, ds_loader, saving_fn, start_idx=0):
@@ -299,11 +262,7 @@
         idx = 0
         original_few_shot = ""
         calib_few_shot = ""
-<<<<<<< HEAD
         selected_sample = []
-=======
-
->>>>>>> 6e6cd4f3
         if self.few_shot_flag:
             def format_original_fewshot(
                 rec): return f"""Khách: "{rec[ds_wrapper.text]}"\nBot:[/INST] {{ "sentiment": {rec[ds_wrapper.label]}, "confident_level": 1}} </s><s>[INST]\n"""
@@ -312,16 +271,6 @@
             classes = unique(ds_wrapper.dataset_training[ds_wrapper.label])
             selected_sample = []
             for cl in classes:
-<<<<<<< HEAD
-                cl_samples = ds_wrapper.dataset_training.filter(lambda r: r[ds_wrapper.label] == cl)
-                selected_sample.append(cl_samples[random.randint(0, len(cl_samples))])
-            # Remove few shot sample
-            # ds_wrapper.dataset_training = ds_wrapper.dataset_training.filter(lambda r: r not in selected_sample)
-            
-            original_few_shot = ''.join(list(map(format_original_fewshot, selected_sample)))    
-            calib_few_shot = ''.join(list(map(format_calib_fewshot, selected_sample)))
-        
-=======
                 cl_samples = ds_wrapper.dataset_training.filter(
                     lambda r: r[ds_wrapper.label] == cl)
                 selected_sample.append(
@@ -332,7 +281,6 @@
             calib_few_shot = ''.join(
                 list(map(format_calib_fewshot, selected_sample)))
 
->>>>>>> 6e6cd4f3
         for batch in tqdm(ds_loader):
             if idx < start_idx:
                 idx += 1
@@ -369,25 +317,15 @@
                 generations = {"predictions": predictions,
                                "references": references,
                                "generation_probs": generation_probs,
-<<<<<<< HEAD
                                "option_probs": option_probs,
                                "fewshot": selected_sample}
-            
-=======
-                               "option_probs": option_probs}
-
->>>>>>> 6e6cd4f3
                 saving_fn(generations)
 
         generations = {"predictions": predictions,
                        "references": references,
                        "generation_probs": generation_probs,
-<<<<<<< HEAD
                         "option_probs": option_probs,
                         "fewshot": selected_sample}
-=======
-                       "option_probs": option_probs}
->>>>>>> 6e6cd4f3
         saving_fn(generations)
 
     def __multiple_choice_text_classification(self, ds_wrapper, ds_loader, saving_fn, start_idx=0):
@@ -409,16 +347,6 @@
             classes = unique(ds_wrapper.dataset_training[ds_wrapper.label])
             selected_sample = []
             for cl in classes:
-<<<<<<< HEAD
-                cl_samples = ds_wrapper.dataset_training.filter(lambda r: r[ds_wrapper.label] == cl)
-                selected_sample.append(cl_samples[random.randint(0, len(cl_samples))])
-            #  # Remove few shot sample
-            # ds_wrapper.dataset_training = ds_wrapper.dataset_training.filter(lambda r: r not in selected_sample)
-            
-            original_few_shot = ''.join(list(map(format_original_fewshot, selected_sample)))    
-            calib_few_shot = ''.join(list(map(format_calib_fewshot, selected_sample)))
-        
-=======
                 cl_samples = ds_wrapper.dataset_training.filter(
                     lambda r: r[ds_wrapper.label] == cl)
                 selected_sample.append(
@@ -429,7 +357,6 @@
             calib_few_shot = ''.join(
                 list(map(format_calib_fewshot, selected_sample)))
 
->>>>>>> 6e6cd4f3
         for batch in tqdm(ds_loader):
             if idx < start_idx:
                 idx += 1
@@ -468,25 +395,15 @@
                 generations = {"predictions": predictions,
                                "references": references,
                                "generation_probs": generation_probs,
-<<<<<<< HEAD
                                "option_probs": option_probs,
                                "fewshot": selected_sample}
-            
-=======
-                               "option_probs": option_probs}
-
->>>>>>> 6e6cd4f3
                 saving_fn(generations)
 
         generations = {"predictions": predictions,
                        "references": references,
                        "generation_probs": generation_probs,
-<<<<<<< HEAD
                         "option_probs": option_probs,
                         "fewshot": selected_sample}
-=======
-                       "option_probs": option_probs}
->>>>>>> 6e6cd4f3
         saving_fn(generations)
 
     def __multiple_choice_toxicity(self, ds_wrapper, ds_loader, saving_fn, start_idx=0):
@@ -498,12 +415,7 @@
         idx = 0
         original_few_shot = ""
         calib_few_shot = ""
-<<<<<<< HEAD
         selected_sample = []
-        
-=======
-
->>>>>>> 6e6cd4f3
         if self.few_shot_flag:
             def format_original_fewshot(
                 rec): return f"""Khách: "{rec[ds_wrapper.text]}"\nBot:[/INST] {{ "toxic_level": {rec[ds_wrapper.label]}, "confident_level": 1}} </s><s>[INST]\n"""
@@ -512,16 +424,6 @@
             classes = unique(ds_wrapper.dataset_training[ds_wrapper.label])
             selected_sample = []
             for cl in classes:
-<<<<<<< HEAD
-                cl_samples = ds_wrapper.dataset_training.filter(lambda r: r[ds_wrapper.label] == cl)
-                selected_sample.append(cl_samples[random.randint(0, len(cl_samples))])
-            #  # Remove few shot sample
-            # ds_wrapper.dataset_training = ds_wrapper.dataset_training.filter(lambda r: r not in selected_sample)
-            
-            original_few_shot = ''.join(list(map(format_original_fewshot, selected_sample)))    
-            calib_few_shot = ''.join(list(map(format_calib_fewshot, selected_sample)))
-        
-=======
                 cl_samples = ds_wrapper.dataset_training.filter(
                     lambda r: r[ds_wrapper.label] == cl)
                 selected_sample.append(
@@ -532,7 +434,6 @@
             calib_few_shot = ''.join(
                 list(map(format_calib_fewshot, selected_sample)))
 
->>>>>>> 6e6cd4f3
         for batch in tqdm(ds_loader):
             if idx < start_idx:
                 idx += 1
@@ -569,25 +470,15 @@
                 generations = {"predictions": predictions,
                                "references": references,
                                "generation_probs": generation_probs,
-<<<<<<< HEAD
                                "option_probs": option_probs,
                                "fewshot": selected_sample}
-            
-=======
-                               "option_probs": option_probs}
-
->>>>>>> 6e6cd4f3
                 saving_fn(generations)
 
         generations = {"predictions": predictions,
                        "references": references,
                        "generation_probs": generation_probs,
-<<<<<<< HEAD
                         "option_probs": option_probs,
                         "fewshot": selected_sample}
-=======
-                       "option_probs": option_probs}
->>>>>>> 6e6cd4f3
         saving_fn(generations)
 
     def __multiple_choice(self, ds_wrapper, ds_loader, saving_fn, start_idx=0):
@@ -601,25 +492,7 @@
         original_few_shot = ""
         calib_few_shot = ""
         option_order_all = []
-<<<<<<< HEAD
         selected_sample = []
-        if self.few_shot_flag:
-            format_original_fewshot = lambda rec: f"""Ngữ cảnh: ''' {rec[ds_wrapper.context]} '''\nCâu hỏi: Hãy lựa chọn đáp án đúng. {rec[ds_wrapper.question]}\n{format_list_ans(rec[ds_wrapper.options])}\n\nCâu trả lời:[/INST] {{ "choice": {ds_wrapper.answer}, "confident_level": 1 }} </s><s>[INST]\n"""
-            format_calib_fewshot = lambda tup: f"""Ngữ cảnh: ''' {rec[ds_wrapper.context]} \nCâu hỏi: Hãy lựa chọn đáp án đúng. {rec[ds_wrapper.question]}\n{format_list_ans(rec[ds_wrapper.options])}\n\nCâu trả lời:[/INST] {ds_wrapper.answer} </s><s>[INST]\n"""
-            
-            selected_sample_idx = list(random.sample(range(len(ds_wrapper.dataset_training)), 5))
-            selected_sample = [ds_wrapper.dataset_training[s] for s in selected_sample_idx]
-            # ds_wrapper.dataset_training = ds_wrapper.dataset_training.select(
-            #     [
-            #         i for i in range(len(ds_wrapper.dataset_training)) 
-            #         if i not in selected_sample_idx
-            #     ]
-            # )
-            
-            original_few_shot = ''.join(list(map(format_original_fewshot, selected_sample)))    
-            calib_few_shot = ''.join(list(map(format_calib_fewshot, selected_sample)))
-        
-=======
         alphabet2idx = {chr(i+65): i for i in range(26)}
         if self.few_shot_flag:
             def format_original_fewshot(
@@ -627,15 +500,14 @@
             def format_calib_fewshot(
                 rec): return f"""Ngữ cảnh: ''' {rec[ds_wrapper.context]} \nCâu hỏi: Hãy lựa chọn đáp án đúng. {rec[ds_wrapper.question]}\n{format_list_ans(rec[ds_wrapper.options])}\n\nCâu trả lời:[/INST] {ds_wrapper.answer} </s><s>[INST]\n"""
 
-            selected_sample = list(random.sample(
-                list(ds_wrapper.dataset_training), 5))
+            selected_sample_idx = list(random.sample(range(len(ds_wrapper.dataset_training)), 5))
+            selected_sample = [ds_wrapper.dataset_training[s] for s in selected_sample_idx]
 
             original_few_shot = ''.join(
                 list(map(format_original_fewshot, selected_sample)))
             calib_few_shot = ''.join(
                 list(map(format_calib_fewshot, selected_sample)))
 
->>>>>>> 6e6cd4f3
         for batch in tqdm(ds_loader):
             if idx < start_idx:
                 idx += 1
@@ -690,27 +562,17 @@
                                "references": references,
                                "generation_probs": generation_probs,
                                "option_probs": option_probs,
-<<<<<<< HEAD
                                "option_orders": option_order_all,
                                "fewshot": selected_sample}
-            
-=======
-                               "option_orders": option_order_all}
-
->>>>>>> 6e6cd4f3
                 saving_fn(generations)
 
         generations = {"predictions": predictions,
                        "references": references,
                        "generation_probs": generation_probs,
-<<<<<<< HEAD
                         "option_probs": option_probs,
                         "option_orders": option_order_all,
                         "fewshot": selected_sample}
-=======
-                       "option_probs": option_probs,
-                       "option_orders": option_order_all}
->>>>>>> 6e6cd4f3
+
         saving_fn(generations)
 
     def __language_modelling(self, ds_wrapper, ds_loader, saving_fn, start_idx=0):
@@ -719,34 +581,17 @@
         generation_probs = []
         idx = 0
         original_few_shot = ""
-<<<<<<< HEAD
         selected_sample = []
-        if self.few_shot_flag:
-            format_original_fewshot = lambda rec: f"""Khách: "{rec[ds_wrapper.source]}"\nBot:[/INST] {rec[ds_wrapper.target]} </s><s>[INST]\n"""
-            
-            selected_sample_idx = list(random.sample(range(len(ds_wrapper.dataset_testing)), 5))
-            selected_sample = [ds_wrapper.dataset_testing[s] for s in selected_sample_idx]
-            # ds_wrapper.dataset_testing = ds_wrapper.dataset_testing.select(
-            #     [
-            #         i for i in range(len(ds_wrapper.dataset_testing)) 
-            #         if i not in selected_sample_idx
-            #     ]
-            # )
-            original_few_shot = ''.join(list(map(format_original_fewshot, selected_sample)))    
-        
-=======
-
         if self.few_shot_flag:
             def format_original_fewshot(
                 rec): return f"""Khách: "{rec[ds_wrapper.source]}"\nBot:[/INST] {rec[ds_wrapper.target]} </s><s>[INST]\n"""
 
-            selected_sample = list(random.sample(
-                list(ds_wrapper.dataset_testing), 5))
+            selected_sample_idx = list(random.sample(range(len(ds_wrapper.dataset_testing)), 5))
+            selected_sample = [ds_wrapper.dataset_testing[s] for s in selected_sample_idx]
 
             original_few_shot = ''.join(
                 list(map(format_original_fewshot, selected_sample)))
 
->>>>>>> 6e6cd4f3
         # Create few-shot strings
         for batch in tqdm(ds_loader):
             if idx < start_idx:
@@ -787,11 +632,7 @@
 
         idx = 0
         original_few_shot = ""
-<<<<<<< HEAD
         selected_sample = []
-=======
-
->>>>>>> 6e6cd4f3
         if self.few_shot_flag:
             def format_original_fewshot(
                 rec): return f"""Văn bản: ''' {rec[ds_wrapper.passage]} '''\nCâu hỏi: ''' {rec[ds_wrapper.query]} '''\n"Văn bản trên có thể hỗ trợ trả lời câu hỏi không?. Đưa ra câu trả lời của bạn dưới dạng JSON với định dạng là ```json {{ \"answer\": ` \"Yes\" or \"No\" `}} ```\nBot:[/INST] {rec[ds_wrapper.answer]} </s><s>[INST]\n"""
@@ -841,23 +682,18 @@
             idx += 1
             if idx % 100 == 0:
                 print(f"Saving results of {idx} batches")
-<<<<<<< HEAD
+                
                 generations = {
                     "fewshot": selected_sample,
                     "prediction": predictions 
                 }
                 saving_fn(generations)
+                
         generations = {
                     "fewshot": selected_sample,
                     "prediction": predictions 
                 }
         saving_fn(generations)
-=======
-
-                saving_fn(predictions)
-
-        saving_fn(predictions)
->>>>>>> 6e6cd4f3
 
     def __reasoning(self, ds_wrapper, ds_loader, saving_fn, start_idx=0):
         predictions = []
@@ -871,25 +707,6 @@
         calib_few_shot = ""
         selected_sample = []
         if self.few_shot_flag:
-<<<<<<< HEAD
-            format_original_fewshot = lambda rec: f"""{"Quy luật" if sub_task != "math" else "Bài toán"}: ```\n{rec[ds_wrapper.source]}\n```\n{"Kết quả" if sub_task != "math" else "Lời giải"}:[/INST] {{ "answer": {rec[ds_wrapper.target]}, "confident_level": 1}} </s><s>[INST]\n"""
-            format_calib_fewshot = lambda rec: f"""{"Quy luật" if sub_task != "math" else "Bài toán"}: ```\n{rec[ds_wrapper.source]}\n```\n{"Kết quả" if sub_task != "math" else "Lời giải"}:[/INST] {rec[ds_wrapper.target]} </s><s>[INST]\n"""
-            
-            selected_sample_idx = list(random.sample(range(len(ds_wrapper.dataset_training)), 5))
-            selected_sample = [ds_wrapper.dataset_training[s] for s in selected_sample_idx]
-            # ds_wrapper.dataset_training = ds_wrapper.dataset_training.select(
-            #     [
-            #         i for i in range(len(ds_wrapper.dataset_training)) 
-            #         if i not in selected_sample_idx
-            #     ]
-            # )
-           
-            
-            original_few_shot = ''.join(list(map(format_original_fewshot, selected_sample)))
-            calib_few_shot = ''.join(list(map(format_calib_fewshot, selected_sample)))    
-        
-        
-=======
             def format_original_fewshot(
                 rec): return f"""{"Quy luật" if sub_task != "math" else "Bài toán"}: ```\n{rec[ds_wrapper.source]}\n```\n{"Kết quả" if sub_task != "math" else "Lời giải"}:[/INST] {{ "answer": {rec[ds_wrapper.target]}, "confident_level": 1}} </s><s>[INST]\n"""
             def format_calib_fewshot(
@@ -902,7 +719,6 @@
             calib_few_shot = ''.join(
                 list(map(format_calib_fewshot, selected_sample)))
 
->>>>>>> 6e6cd4f3
         for batch in tqdm(ds_loader):
             if idx < start_idx:
                 idx += 1
@@ -930,39 +746,23 @@
             if idx % 100 == 0:
                 print(f"Saving results of {idx} batches")
                 generations = {
-<<<<<<< HEAD
-                               "predictions": predictions,
-                               "references": references,
-                               "generation_probs": generation_probs,
-                               "calibration_probs": calib_probs,
-                               "fewshot": selected_sample
-                               }
-=======
                     "predictions": predictions,
                     "references": references,
                     "generation_probs": generation_probs,
                     "calibration_probs": calib_probs,
+                    "fewshot": selected_sample
                 }
->>>>>>> 6e6cd4f3
                 if sub_task == "math":
                     generations["math_problem_type"] = math_problem_type
                 saving_fn(generations)
 
         generations = {
-<<<<<<< HEAD
-                       "predictions": predictions,
-                       "references": references,
-                       "generation_probs": generation_probs,
-                       "calibration_probs": calib_probs,
-                       "fewshot": selected_sample
-                       }
-=======
             "predictions": predictions,
             "references": references,
             "generation_probs": generation_probs,
             "calibration_probs": calib_probs,
+            "fewshot": selected_sample
         }
->>>>>>> 6e6cd4f3
         if sub_task == "math":
             generations["math_problem_type"] = math_problem_type
         saving_fn(generations)
@@ -973,25 +773,6 @@
         generation_probs = []
         idx = 0
         original_few_shot = ""
-<<<<<<< HEAD
-        selected_sample = []
-        if self.few_shot_flag:
-            format_original_fewshot = lambda rec: f"""Khách: "{rec[ds_wrapper.source_language]}"\nBot:[/INST] {rec[ds_wrapper.target_language]} </s><s>[INST]\n"""
-            
-            selected_sample_idx = list(random.sample(range(len(ds_wrapper.dataset_training)), 5))
-            selected_sample = [ds_wrapper.dataset_training[s] for s in selected_sample_idx]
-            # ds_wrapper.dataset_training = ds_wrapper.dataset_training.select(
-            #     [
-            #         i for i in range(len(ds_wrapper.dataset_training)) 
-            #         if i not in selected_sample_idx
-            #     ]
-            # )
-           
-            
-            original_few_shot = ''.join(list(map(format_original_fewshot, selected_sample)))    
-        
-=======
-
         if self.few_shot_flag:
             def format_original_fewshot(
                 rec): return f"""Khách: "{rec[ds_wrapper.source_language]}"\nBot:[/INST] {rec[ds_wrapper.target_language]} </s><s>[INST]\n"""
@@ -1001,8 +782,7 @@
 
             original_few_shot = ''.join(
                 list(map(format_original_fewshot, selected_sample)))
-
->>>>>>> 6e6cd4f3
+          
         # Create few-shot strings
         for batch in tqdm(ds_loader):
             if idx < start_idx:
