"""
Configuration file for the Sphinx documentation builder.
<<<<<<< HEAD
"""

import datetime
=======

This file contains a selection of the most common options.
For a full list, see the documentation:
https://www.sphinx-doc.org/en/master/usage/configuration.html
"""

>>>>>>> a7d63325
import os
import sys
from datetime import datetime

<<<<<<< HEAD
# -- Path setup --------------------------------------------------------------

# Add the path to your source code here.
sys.path.insert(0, os.path.abspath("../../src"))

# -- Project information -----------------------------------------------------

PROJECT = "MELTs"
AUTHOR = "Thu Nguyen Hoang Anh"
COPYRIGHT = f"{datetime.datetime.now().year}, {AUTHOR}"

# The version info for the project
VERSION = "0.1"  # Short version (e.g., '0.1')
RELEASE = "0.1"  # Full version (e.g., '0.1.0')

# -- General configuration ---------------------------------------------------

MASTER_DOC = "index"  # The name of the master document

# Sphinx extensions to use
EXTENSIONS = [
    "sphinx.ext.duration",  # Measure build time
    "sphinx.ext.autodoc",   # Include documentation from docstrings
    "sphinx.ext.coverage",  # Check for documentation coverage
    "sphinx.ext.doctest",   # Test embedded doctests
    "sphinx_rtd_theme",     # Read the Docs theme
]

# Mock import for autodoc
AUTODOC_MOCK_IMPORTS = ["pyemd"]

# Paths that contain templates
TEMPLATES_PATH = ["_templates"]

# Patterns to ignore when looking for source files
EXCLUDE_PATTERNS = []

# Member order in autodoc
AUTODOC_MEMBER_ORDER = "alphabetical"
=======
# Path setup
sys.path.insert(0, os.path.abspath("../../src"))

# Project information
PROJECT = "MELTs"
AUTHOR = "Thu Nguyen Hoang Anh"
COPYRIGHT = f"{datetime.now().year}, {AUTHOR}"

# The full version, including alpha/beta/rc tags
RELEASE = "0.1"

# General configuration
MASTER_DOC = "index"

# Sphinx extension modules as strings, can be built-in or custom
EXTENSIONS = [
    "sphinx.ext.duration",
    "sphinx.ext.autodoc",
    "sphinx.ext.coverage",
    "sphinx_rtd_theme",
    "sphinx.ext.doctest",
]

# List of modules to mock during autodoc generation
AUTODOC_MOCK_IMPORTS = ["pyemd"]

# Paths that contain templates
TEMPLATES_PATH = ["_templates"]

# List of patterns to ignore when looking for source files
EXCLUDE_PATTERNS = []
>>>>>>> a7d63325

# Sort members alphabetically in the autodoc
AUTODOC_MEMBER_ORDER = "alphabetical"

<<<<<<< HEAD
# Theme to use for HTML and HTML Help pages
HTML_THEME = "sphinx_rtd_theme"

# Theme options for customizing the appearance of the theme
HTML_THEME_OPTIONS = {
    # You can add theme-specific options here
}

# Paths that contain custom static files (e.g., style sheets)
=======
# Options for HTML output
HTML_THEME = "sphinx_rtd_theme"

# Paths for custom static files (like style sheets)
>>>>>>> a7d63325
HTML_STATIC_PATH = ["_static"]<|MERGE_RESOLUTION|>--- conflicted
+++ resolved
@@ -1,22 +1,15 @@
 """
 Configuration file for the Sphinx documentation builder.
-<<<<<<< HEAD
-"""
-
-import datetime
-=======
 
 This file contains a selection of the most common options.
 For a full list, see the documentation:
 https://www.sphinx-doc.org/en/master/usage/configuration.html
 """
 
->>>>>>> a7d63325
 import os
 import sys
 from datetime import datetime
 
-<<<<<<< HEAD
 # -- Path setup --------------------------------------------------------------
 
 # Add the path to your source code here.
@@ -54,46 +47,9 @@
 # Patterns to ignore when looking for source files
 EXCLUDE_PATTERNS = []
 
-# Member order in autodoc
-AUTODOC_MEMBER_ORDER = "alphabetical"
-=======
-# Path setup
-sys.path.insert(0, os.path.abspath("../../src"))
-
-# Project information
-PROJECT = "MELTs"
-AUTHOR = "Thu Nguyen Hoang Anh"
-COPYRIGHT = f"{datetime.now().year}, {AUTHOR}"
-
-# The full version, including alpha/beta/rc tags
-RELEASE = "0.1"
-
-# General configuration
-MASTER_DOC = "index"
-
-# Sphinx extension modules as strings, can be built-in or custom
-EXTENSIONS = [
-    "sphinx.ext.duration",
-    "sphinx.ext.autodoc",
-    "sphinx.ext.coverage",
-    "sphinx_rtd_theme",
-    "sphinx.ext.doctest",
-]
-
-# List of modules to mock during autodoc generation
-AUTODOC_MOCK_IMPORTS = ["pyemd"]
-
-# Paths that contain templates
-TEMPLATES_PATH = ["_templates"]
-
-# List of patterns to ignore when looking for source files
-EXCLUDE_PATTERNS = []
->>>>>>> a7d63325
-
 # Sort members alphabetically in the autodoc
 AUTODOC_MEMBER_ORDER = "alphabetical"
 
-<<<<<<< HEAD
 # Theme to use for HTML and HTML Help pages
 HTML_THEME = "sphinx_rtd_theme"
 
@@ -103,10 +59,4 @@
 }
 
 # Paths that contain custom static files (e.g., style sheets)
-=======
-# Options for HTML output
-HTML_THEME = "sphinx_rtd_theme"
-
-# Paths for custom static files (like style sheets)
->>>>>>> a7d63325
 HTML_STATIC_PATH = ["_static"]