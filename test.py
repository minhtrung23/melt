import os

import pandas as pd
from dataset import DatasetWrapper

from pipelines import EvalPipeline
from script_arguments import ScriptArguments
from torch.utils.data import DataLoader

from transformers import HfArgumentParser
from utils import save_to_json, set_seed, read_json

if __name__ == "__main__":
    parser = HfArgumentParser(ScriptArguments)
    script_args = parser.parse_args_into_dataclasses()[0]

    set_seed(script_args.seed)

    # Save results
    if not os.path.exists(script_args.output_dir):
        os.makedirs(script_args.output_dir)

    ds_exact_name = (
        script_args.dataset_name.split("/")[-1]
        + "_"
        + script_args.model_name.split("/")[-1]
        + f"_pt{script_args.prompting_strategy}"
        + ("_fewshot" if script_args.fewshot_prompting else "")
        + ("_randchoice" if script_args.random_mtpc else "")
        + ("_cot" if script_args.cot else "")
        + f"_seed{script_args.seed}"
    )

    json_file = os.path.join(script_args.output_dir,
                             f"generations_{ds_exact_name}.json")
    metric_file = os.path.join(script_args.output_dir,
                               f"metrics_{ds_exact_name}.json")

    if script_args.continue_infer:
        if os.path.exists(json_file):
            # df1, fewshots = read_json(json_file)
            continue_results, current_batch_idx = read_json(json_file, script_args.per_device_eval_batch_size)
            start_idx = current_batch_idx
        else:
            raise FileNotFoundError(
                f"File {json_file} does not exist! Terminating...")
    else:
        start_idx = 0
        continue_results=None
<<<<<<< HEAD
    fewshots=None
=======
    fewshots = None

>>>>>>> 2458af74
    # Load dataset (you can process it here)
    dataset_wrapper = DatasetWrapper(
        dataset_name=script_args.dataset_name,
        prompting_strategy=script_args.prompting_strategy,
        fewshots=fewshots,
    )
    if script_args.smoke_test:
        n_examples = 8
        dataset_wrapper.dataset_testing = dataset_wrapper.dataset_testing.select(
            range(n_examples)
        )

    dataset_loader = DataLoader(
        dataset_wrapper.get_dataset_testing(),
        batch_size=script_args.per_device_eval_batch_size,
        shuffle=False,
    )

    # Initialize pipeline
    eval_pipeline = EvalPipeline(
        task=dataset_wrapper.task, config=script_args
    )

    # Evaluate
    def save_results(generations, metrics=None):
       # if script_args.continue_infer and os.path.exists(json_file):
           # df2 = pd.DataFrame(generations)
            #df3 = df1.append(df2, ignore_index=True)
        #    generations = df3.to_dict(orient="list")

        save_to_json(
            generations,
            json_file
        )
        if metrics is not None:
            save_to_json(
                metrics,
                metric_file
            )

    eval_pipeline.run(
        ds_wrapper=dataset_wrapper,
        ds_loader=dataset_loader,
        saving_fn=save_results,
        start_idx=start_idx,
        few_shot=script_args.fewshot_prompting,  # few-shot prompting
        random_mtpc=script_args.random_mtpc,     # random multiple choice
        cot=script_args.cot,                     # chain of thought
        prompting_strategy=script_args.prompting_strategy,
        continue_infer=continue_results
    )<|MERGE_RESOLUTION|>--- conflicted
+++ resolved
@@ -47,12 +47,8 @@
     else:
         start_idx = 0
         continue_results=None
-<<<<<<< HEAD
     fewshots=None
-=======
-    fewshots = None
 
->>>>>>> 2458af74
     # Load dataset (you can process it here)
     dataset_wrapper = DatasetWrapper(
         dataset_name=script_args.dataset_name,
